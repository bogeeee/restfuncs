<<<<<<< HEAD
# Restfuncs

**Serve** a REST interface for your **plain functions** and seamlessly **RPC-call** them from the client (browser).

Tired of handcrafting every server API method + fetch / ajax request + (forgotten) error handling over and over? How about this:

**NOTE: This is the 1.0 branch and will be released as a NPM package soon. Please see the [documentation in NPM](https://www.npmjs.com/package/restfuncs) for the current 0.9x release.**  

## Usage 

**_server.js_**
```javascript
import restfuncs from "restfuncs-server"

restfuncs({
    greet: (name) =>  `Hello ${name} from the server`,
    // ... <- more functions go here
}, 3000) // specifying a port runs a standalone server
```

**_client.js_**

```javascript
import restfuncsClient from "restfuncs-client"

const remote = restfuncsClient("http://localhost:3000")
console.log(await remote.greet("Bob")) // Call in RPC style
```
Now your greet method is also available as a [REST interface, see below](#rest-interface).
<br/>
<br/>
<br/>

## Usage with express and end2end type safety

**_GreeterService.ts_**
```typescript
import {RestService} from "restfuncs-server" // (we want to have types for req and resp fields)

export class GreeterService extends RestService { // Define the service as a class...

    async greet(name: string) {
        return `Hello ${name} from the server`
=======
_This is the 1.0 Version (API redesign), planned to be released in November 23. Stay tuned ! Feedback welcome_
# Restfuncs - HTTP API done proper

## Intro + features

With restfuncs, you write your API endpoints just as **plain typescript functions**, further called "service methods".
Nothing more is needed for such a method (no ZOD and no routing @decorators). Restfuncs will provide (a):
- **Zero conf REST API**. Needs no routing @decorators, you can just call them in *all* (imaginable) ways.
- **RPC client**  Just call your service method from the client/browser as if it was lokal like 'await myRemoteService.myAPIMethod(...)`, while enjoying full end2end type safety.
  - With **Websockets** TODO: The client tries to use very fast websockets. Cookie session, CORS setup and CSRF protection is automatically synced with / behaves like the classic http requests. So nothing to worry - all just working.
- Typescript native **input validation**. You already declared your parameters by typescript (can be any complex type !), restfuncs will validate that automatically.  _No need to repeat yourself in any inconvenient declaration language, **no need to learn ZOD**. It is achieved by a build plugin that uses the [typescript-rtti](https://typescript-rtti.org/) library_
- Typescript native **result validation** TODO. Also your output/result gets validated and shaped to what's declared. Improves safety and allows for [typescript tips and tricks](TODO) to shape an object to the form you want.
- FUTURE (after 1.0): **API browser** (just point the url to your partners and they've got all the information and examples they need to call your methods from other programming languages )
  - FUTURE (after 1.0):  Also generates an **Openapi spec**.
- Typesafe browser **sessions**, delivered via JWT cookies TODO.
- **Callback functions** as usual parameters TODO. Easy and great for reacting to events (subscriptions), progress bars, chat rooms, games, ... _Those calls get **pushed** via websockets of course._ There are options for skipping and rate limiting.
- Out of the box zero-conf **CSRF security** with an option for **CORS** (cross-origin resource sharing). Can be configured per service.
- Simple **file uploads** TODO. You can [use the Restfuncs client](#ltboilerplate-cheat-sheet---all-you-need-to-knowgt) or [multipart/mime forms (classic)](#rest-interface).
- **Serve/stream resources**: You can also use your service methods to [serve/stream resources like html pages/images/pdfs/...](#html--images--binary-as-a-result) just by returning a Readable/Buffer/string
- **Scales** to a multi node environment (all tokens and JWT cookies are *stateless* / use cryptographic signing)
- Proper **error handling** and logging.
- **Basic auth** handler TODO. Http-session based auth is also covered by the [example](https://github.com/bogeeee/restfuncs/tree/1.x/examples/express-and-vite-with-authentication)
- **[Collection of example projects](#example-projects)**. Grab them, if you're looking for a quick starter for your single page application.
- **Tinkering friendly** library by exposing a clear OOP API. You are allowed and encouraged to subclass and override methods. Includes .ts source code, source maps and declaration maps in the published NPM package, so you can ctrl+click or debug-step yourself right into the source code and have some fun with it - i hope this inspires other lib authors ;). TODO: Document basic-call-structure.md  
- **Very compact** conceptual **documentation**. "All you need to know" fits on 2.5 screen pages. Further is shown by your IDE's intellisense + friendly error messages give you advice. So let's not waste words and [get right into it](#ltboilerplate-cheat-sheet---all-you-need-to-knowgt):

# &lt;Boilerplate cheat sheet - all you need to know&gt;

**MyService.ts**
````typescript
import {RestService, UploadFile} from "restfuncs-server";

export class MyService extends RestService {
    
    session?= new class { myLogonUserId?: string } // Browser session. Shared among all services. It gets serialized into a JWT cookie. The value here becomes the initial/default for every new session (shallowly cloned !).

    /**
     * ---- Write your API method as a plain typescript method... ----
     * This JSDoc also gets outputted in the API browser / OpenAPI spec.
     * @param someComplexParam Your parameters can be any complex typescript type. They are automatically validated at runtime.
     * @param myEventCallbackParam You can have server->client callback functions as parameters. Their arguments also get validated and shaped (like, see return). Here we send the progress of the file upload. // TODO: allow deeply nested
     * @param someFileParam Use the UploadFile type anywhere in your parameters (can be multiple, a ...rest param, or deeply nested). As soon as you suck on the stream, the restfuncs client will send that corresponding upload in an extra http request.
     */
    async myAPIMethod(someComplexParam: {id?: number, name: string},   myEventCallbackParam?: (percentDone:number) => void,   someFileParam?: UploadFile) {
        // this.session.... // access the browser session
        
        // ADVANCED:
        // this.req.... // Access the raw (express) request
        // this.res.... // Access the raw (express) response
        // (<Callback> myEventCallbackParam).... // Access some options for, when dealing with high frequent events.
        
        return `Hello ${user.name}` // The output automatically gets validated and shaped into the declared or implicit return type of `myAPIMethod`. Extra properties get removed. TODO: See Typescript tips an tricks on how to shape the result
>>>>>>> cfea622b
    }
    
    // ... <-- More API methods
    // ... <-- Methods that serve html / images / binary. See TODO:baseurl/#html--images--binary-as-a-result    
    // ... <-- Override `doCall` method to intercept each call (i.e. check for auth (see example project), handle errors, filter args, filter result).
    // ... <-- Override other methods from the Service base class for advanced tweaking (use intellisense and read the method description)
}
````
**server.ts**
````typescript
import {restfuncsExpress} from "restfuncs-server/Server";
import {MyService} from "MyService";

const app = restfuncsExpress({/* options */}) // Drop in replacement for express. Installs a jwt session cookie middleware and the websockets listener. Recommended.

app.use("/myAPI", new MyService( {/* RestfuncsOptions */})) // ---- Serve your Service(s) ---- 
// ... app.use(express.static('dist/web')) // Serve pre-built web pages / i.e. by a packager like vite, parcel or turbopack. See examples.
// ... app.use(...) <-- Serve *other / 3rd party* express routes here. SECURITY: These are not covered by restfuncs CSRF protection. Don't do write/state-changing operations in here ! Instead do them by MyService.

app.listen(3000); // Listen on Port 3000
````
**client.ts**
````typescript
// Use a packager like vite, parcel or turbopack to deliver these modules to the browser (as usual, also see the example projects): 
import {UploadFile} from "restfuncs-server";
import {RestfuncsClient} from "restfuncs-client";
import {MyService} from "../path/to/server/code/or/its/packagename/MyService.js" // Import the class to have full type support on the client

const myRemoteService = new RestfuncsClient<MyService>("/myAPI", {/* options */}).proxy; // Tip: For intercepting calls (+ more tweaks), sublcass it and override `doCall`. See the auth example.  

// ** Finally call your API method: **
console.log( await myRemoteService.myAPIMethod({name: "Hans"}) );

// ** Example with a callback + a file upload: **
const myFile = document.querySelector("#myFileInput").files[0]; // Retrieve a browser DOM's file from an <input type="file" />'files list (here) or drag&drop's event.dataTransfer.files list
await myRemoteService.myAPIMethod(...,  (progress) => console.log(`${progress}% uploaded`),  UploadFile.fromBrowserFile(myFile)) // You must first convert the file into a "descriptor DTO / proxy", then you can pass these to any of your UploadFile-typed parameters.  
````

### Setting up the build (the annoying stuff)

**tsconfig.json**
````json
// ...
"compilerOptions": {
    // ...
    "experimentalDecorators": true,
    "emitDecoratorMetadata": true,
    "plugins": [{ "transform": "restfuncs/transformer" }], // This bakes in the *type information*, so restfuncs can validate arguments at *runtime*. Backed by the great typescript-rtti library ;)
}
````
**package.json**
````json
"scripts": {
    "dev": "nodemon -e ts --exec \"clear && ttsc --build ts-node server.js\"",
    "clean": "ttsc --build --clean",
    "build": "ttsc --build --force",
    "start": "ts-node server.js",
    ...
}
"devDependencies": {
    "ttypescript": "^1.5.15",
    "nodemon": "^2.0.15",
    "ts-node": "^10.9.1",
  ...
}
````
_Here we compile with `ttsc` (instad of tsc) which **allows for our compiler plugin** in tsconfig.json. We use / recommend `ts-node` on top of that because it works proper with debugging (recognizes sources maps, hits the breakpoints, outputs proper stracktraces, opposed to plain `node` here).
See also this [example/package.json](examples/express-and-vite/tsconfig.json) which additionaly has a faster `tsx` based dev script and does the vite packaging for the client/browser._
## &lt;/Boilerplate cheat sheet&gt;

_Congrats, you've got it. The rest ist advanced / exotic :P_

<br/><br/><br/><br/><br/><br/>

# Example projects

- [Bare minimal hello world web app](https://github.com/bogeeee/restfuncs/tree/main/examples/express-and-vite-tldr)
- [Hello world web app](https://github.com/bogeeee/restfuncs/tree/main/examples/express-and-vite) (proper / use as starter stack)
- [Hello world web app with server and client in separate dirs / packages](https://github.com/bogeeee/restfuncs/tree/main/examples/express-and-vite-separate) (if you prefer that cleaner layout)
- [Hello world Web app with authentication](https://github.com/bogeeee/restfuncs/tree/main/examples/express-and-vite-with-authentication) (uses things from the Advanced chapter)


_They use vite, which is a very minimalistic/ (zero conf) web packer with full support for React/JSX, Typescript, hot module reloading. Hope you'll like this as a starter stack for your webapp._


# Advanced

### Html / images / binary as a result

To serve a non API result, the service method must explicitly **set the content type**. Return the result via `string`, `Buffer` or `Readable`. Example:
```typescript
    @safe() // Lessen restrictions and allow this method to be called by GET ...
    async getAvatarImage(name: string) {
        // ... therefore (SECURITY) code in @safe() methods must perform read operations only !
        this.res?.contentType("image/x-png")
        return fs.createReadStream("/someImage.png") // Returns a Readable which is streamed to client. You can also return Buffer, String, File(TODO)
    }
```

## REST interface

Like the name restfuncs suggests, there's also a REST interface for the case that you don't use the neat RPC client or you want to call these from other languages, etc.  
<br/>
Restfuncs follows a **zero conf / gracefully accepting** approach:  
The following example service method...
```typescript
    async getBook(name: string, authorFilter?: string) {
        
    }
```
...can be called in almost **every imaginable way** through http like:

| Method | Url | Body | Description 
| :----: | :-----------------------: | :-------------: | :-----------: |
| GET | _/**getBook**/1984/George%20Orwell_ | | **List** arguments in the **path**
| GET | _/**getBook**?1984,George%20Orwell_ | | **List** arguments in the **query**
| GET | _/**getBook**?name=1984&authorFilter=George%20Orwell_ | | **Name** arguments in the **query**
| GET | _/**getBook**?__&lt;custom implementation&gt;_ | | Override the `parseQuery` method in your RestService subclass. See JSDoc.  [Here's a discussion about different url serializers](https://stackoverflow.com/questions/15872658/standardized-way-to-serialize-json-to-query-string) 
| GET | _/**book** ..._ | | Read **"GET book"** like `getBook`. Applies to other http verbs also. Additionally **"PUT book"** will try to call `updateBook` or `setBook` cause this sounds more common in programming languages.
| POST | _/**getBook**_ | `{"name": "1984", "authorFilter":"George Orwell"}` | **Name** arguments inside JSON body
| POST | _/**getBook**_ | `["1984", "George Orwell"]` | **List** arguments inside JSON body
| POST | _/**getBook**/1984_ | `"George Orwell"` | **Single** JSON primitive
| POST | _/**getBook**/1984_ | `George Orwell` | **Plain string**. For this you must explicitly set the `Content-Type` header to `text/plain`
| POST | _/**getBook**_ | `name=1984&authorFilter=George%20Orwell` | Classic **Html &lt;form&gt;** with `Content-Type` = `application/x-www-form-urlencoded`. Still remember these ? They can be used here as well ;)
| POST | _/**getBook**/1984_ | _&lt;Any binary data&gt;_ | **Binary Data**. Your function parameter (i.e. here the 2nd one) must be of type `Buffer`.

You are free to mix these styles ;) The styles are parsed in the order as listed, so arguments from a lower line in the table will -override _named_- or -append to _listed_- ones from above.

Also it's possible to have Readable and Buffers as parameters ...
```typescript
    async uploadAvatarImage(userName: string, image: Readable) {
        
    }
```
...can be called through http like:

| Method | Url | Body | Description
| :----: | :-----------------------: | :-------------: | :-----------: |
| POST | _/**uploadAvatarImage**/Donald%20Duck_ | &lt;<binary image data>&gt; | Binary data directly in the body (TODO)


### Content types
To specify what you **send** and how it should be interpreted, set the `Content-Type` header to 
 - `application/json` _(**default**)_ - Mind that JSON lacks support for some Data types.
 - [`application/brillout-json`](https://www.npmjs.com/package/@brillout/json-serializer) - Better. Fixes the above.
 - `text/plain` - For the one case, see table above.
 - `application/x-www-form-urlencoded` - For classic html `<form method="post">`.
 - _Any other_ - Can be consumed by `Readable` or `Buffer` parameter

### Auto value conversion
Parameter values will be **reasonably** auto converted to the actual declared type.
- The **query or path** can only carry strings, so they **will auto convert to boolean, number, Date, BigInt** types.
- **JSON**'s unsupported `undefined` (in arrays), `BigInt` and `Date` values will auto convert.   
  _Note that it currently doesn't support nested properties like `myFunc(i: {someDate: Date})`. Set and Map are also not supported. Have a look at the source of `RestService.autoConvertValueForParameter_fromJson` method to improve it._

_Restfuncs won't try to convert to ambiguous types like `string|bool` cause that would be too much magic and could cause unwanted behaviour flipping in your app (i.e., someone evil enters 'true' as username and this makes its way to a query param)._

_Note for the security cautious of you: After all this "wild" parameter collection and auto conversion, the actual call-ready parameters will be security-checked again in a [second stage](#runtime-arguments-typechecking-shielding-against-evil-input)._

### Receiving content (json-like result)
To specify what you want to **receive** in the response, Set the `Accept` header to
 - `application/json` _(**default**)_ - Mind that JSON lacks support for some Data types.
 - [`application/brillout-json`](https://www.npmjs.com/package/@brillout/json-serializer) - Better.

# Security

## CORS

Restfuncs has built in CORS that plays together with its csrf protection. It is controlled by the `RestfuncsOptions.allowedOrigins` setting. See there for more detail.
You may set it if you:
- Host the backend and frontend on different (sub-) domains.
- Provide authentication methods to other web applications.
- Consume authentication responses from 3rd party authentication providers. I.e. form- posted SAML responses.
- Provide client side service methods to other web applications (that need the current user's session).
- Have a reverse proxy in front of this web app and you get an error cause the same-origin check fails for simple, non preflighted, requests like form posts. Alternatively check the trust proxy settings: http://expressjs.com/en/4x/api.html#app.settings.table (currently this does not work properly with express 4.x)


## CSRF protection

**Tl;dr:** **In a normal situation** (= no basic auth, no client-certs and using the restfuncs-client) **restfuncs already has a very strong CSRF protection** by default (`corsReadToken`, enforced by the client). For other situations, read the following:

Restfuncs has the following 3 protection levels (weakest to hardest) to protect against CSRF attacks. See list below.
You can enforce it by the `RestfuncsOptions.csrfProtectionMode` setting.  
**By default/ undefined, the client can decide the protection mode**. _"wait a minute, how can this be secure ?" See explanation_. This way, all sorts of clients can be served. Think of non-browser clients where CSRF does not have relevance, so their devs are not bugged with implementing token fetches.  
_Explanation: Restfuncs will raise an error, if browser clients (or i.e an attacker from another browser tab) with different protection modes try to [access the (same) session](#store-values-in-the-http--browser-session). Meaning, once the session is created, it stores from which protection mode it came from, and all following requests, that access this session, must pass the check / show the token accordingly. Also they must at first indicate that they play the same csrfProtection mode (think of attacker creating the session first)._

The above policy (let the clients decide) only covers sessions. So <strong>when using client-certificates or basic auth, you must explicitly decide for a setting</strong>, and you should use at least set it to `readToken` when dealing with browser clients.

Here are the modes. `RestfuncsOptions.csrfProtectionMode` / `RestfuncsClient.csrfProtectionMode` can be set to:

* `preflight` (**default**): Relies on the browser to make a CORS-preflight before doing the actual request and bail if that preflight failed.
  The [~1.5% browsers which don't implement CORS](https://caniuse.com/cors) are blacklisted. This also works with all non-browser clients and they don't need to implement any measurements.
  [Simple requests](https://developer.mozilla.org/en-US/docs/Web/HTTP/CORS#simple_requests) are denied, unless they are [@safe](#simple-requests-and-safe).  
  A lot of the web out there relies on CORS-preflights, **but this method has at least a problem within the [specification](https://fetch.spec.whatwg.org/#http-requests)**:
  ````  
  A CORS-preflight request is a CORS request that checks to see if the CORS protocol is understood.
  ````
  It doesn't state that a browser has to stop the request after a negative preflight. The following actual request will again contain the info whether it's allowed to read the result and browsers could legally use this as point to bail. But at that point it's already too late: The request has been executed and makes a CSRF attacker happy.
* `corsReadToken` (**used by restfuncs-client**) This is a safer mode which works around this unclear in-spec/in-practice situation. The client must (if not already clear by `Origin` or `Referrer` headers) prove to have made a successful read, before the call is allowed to execute.  
  In detail (if you want to implement it yourself):
  - The Client calls the `getCorsReadToken()` service method to get a token string. Every service has that method inherited from the RestService base class. This the *read-proof*.
  - Every http request now includes the fields `csrfProtectionMode=corsReadToken` and `corsReadToken=<the token>` in the headers, in the query (GET only) or in the body like [usual named parameters](#rest-interface). See the `devForceTokenCheck` option for development. A http response code `480` is sent when the token was missing/incorrect.

* `csrfToken`
  Strictly checks for a token that's been delivered in the start page (by your implementation). It's checked on every call / every session access _(enforced by client / enforced by server)_. The advantage is just that it relies less on in-depth defence / reflection of browser-behaviour and is commonly considered a simple-and-effective industry standard.
  - You deliver/embed the csrfToken, which you've got from `yourService.getCsrfToken(session: object)` or `app.getCsrfTokens(session: object)`, inside your *main / index.html* page. This is the tricky/inconvenient part, cause you usually use some web packer.
  - When using the restfuncs client, you pass it to the options via {csrfProtectionMode:"csrfToken", csrfToken: theToken}.
  - With plain fetch requests, you include the parameter: `csrfToken=<the token>` _in the header, in the query (GET only) or in the body like a [usual named parameter](#rest-interface)_. A http response code `403` is sent when the token was missing/incorrect.



Notes:
- [More on the security concept](server/Security%20concept.md#csrf-protection)
- For, when having multiple services: _Services share the same session, but still every service has its individual corsReadToken and csrfToken (cause allowedOrigins or other security settings may be individual). For csrfTokens, you can pass all tokens as one comma separated string, and the server will just try them all out._


### Simple requests and @safe()

On some requests, the browser will not make preflights for legacy reason. These are called [Simple requests](https://developer.mozilla.org/en-US/docs/Web/HTTP/CORS#simple_requests). **Restfuncs blocks them** accordingly (while showing hintfull error messages), but your service methods can, if needed for some situations, be **opted in** for such calls by decorating them with `@safe()` which indicates, that you are sure, they make **read operations only**. See the JDDoc of `import {@safe} from "restfuncs-server"`

## Hardening security for the paranoid
- Install the cookie handler with `cookie: {sameSite: true}`. TODO: Automatically do this if all services have default / same-site allowedOrigins
- Set `RestfuncsOptions.csrfProtectionMode` to `csrfToken` and implement the csrf token handover.
- TODO: List all sorts of disableXXX options to disable unneeded features

## Old: Security note**
- TODO: null req.session / add proxy with errormessage instead if this notice.
  Raw access to the session via `this.req.session` (or through plain express handlers or other middlewares) is not [shielded against csrf attacks](#csrf-protection). Use `this.session` from inside the service method instead, just like in the example above and you are fine.<br/><br/>




# Performance

## Writes to the session are slow...
... cause they trigger a http (non-websocket) request to update the session.

## Multi server environment
When using a load balancer in front of your servers, you have to configure it for [sticky sessions](https://socket.io/docs/v4/using-multiple-nodes/#enabling-sticky-session), because the underlying engine.io uses http long polling by default.  

# That's it !

### Things to come

- Conform to OPENAPI/Swagger standards and automatically generate swagger docs

### Comparison to other RPC frameworks
[Comparison table](https://github.com/bogeeee/RPCFrameworksComparison)

### _Contribution_

See [DEVELOPMENT.md](DEVELOPMENT.md)

Places where your help would be needed

- Client code generator for Java, C#, Python, Rust. Typesafe / with types. The idea is to integrate this as a download inside the (upcoming) API -/ docs browser. This would all be generated automatically at runtime. We already have typescript-rtti but there also needs to be some transformer that makes the jsdoc available.   
- Security review this and of typescript-rtti
- Enhance [testcases for typescript-rtti](runtime-typechecking.test.ts) to cover the complete typescript language spec / check for all kinds of escapes.
- Review or rewrite the busboy library. Currently, it is very "leet" code that's hard to inspect. What we need is at least some guarantee that it's side effect free.
- Write a 3rd party `Service` base class for authentication (session based, oauth, SSO).
- Fork restfuncs and create a good ****framework / concept for multi-page-app routing with server side pre-rendering****. Also have a look at [telefunc](https://telefunc.com/) which is already an RPC that aims there. Also in the [comparison table](https://github.com/bogeeee/RPCFrameworksComparison). There's probably much need for that by the community, and we don't want to let that fall to those frameworks that only shine with 2big2fail'ness (you know which i'm talking about;) ). Restfuncs itself will stay a sole http communication library.    <|MERGE_RESOLUTION|>--- conflicted
+++ resolved
@@ -1,48 +1,3 @@
-<<<<<<< HEAD
-# Restfuncs
-
-**Serve** a REST interface for your **plain functions** and seamlessly **RPC-call** them from the client (browser).
-
-Tired of handcrafting every server API method + fetch / ajax request + (forgotten) error handling over and over? How about this:
-
-**NOTE: This is the 1.0 branch and will be released as a NPM package soon. Please see the [documentation in NPM](https://www.npmjs.com/package/restfuncs) for the current 0.9x release.**  
-
-## Usage 
-
-**_server.js_**
-```javascript
-import restfuncs from "restfuncs-server"
-
-restfuncs({
-    greet: (name) =>  `Hello ${name} from the server`,
-    // ... <- more functions go here
-}, 3000) // specifying a port runs a standalone server
-```
-
-**_client.js_**
-
-```javascript
-import restfuncsClient from "restfuncs-client"
-
-const remote = restfuncsClient("http://localhost:3000")
-console.log(await remote.greet("Bob")) // Call in RPC style
-```
-Now your greet method is also available as a [REST interface, see below](#rest-interface).
-<br/>
-<br/>
-<br/>
-
-## Usage with express and end2end type safety
-
-**_GreeterService.ts_**
-```typescript
-import {RestService} from "restfuncs-server" // (we want to have types for req and resp fields)
-
-export class GreeterService extends RestService { // Define the service as a class...
-
-    async greet(name: string) {
-        return `Hello ${name} from the server`
-=======
 _This is the 1.0 Version (API redesign), planned to be released in November 23. Stay tuned ! Feedback welcome_
 # Restfuncs - HTTP API done proper
 
@@ -95,7 +50,6 @@
         // (<Callback> myEventCallbackParam).... // Access some options for, when dealing with high frequent events.
         
         return `Hello ${user.name}` // The output automatically gets validated and shaped into the declared or implicit return type of `myAPIMethod`. Extra properties get removed. TODO: See Typescript tips an tricks on how to shape the result
->>>>>>> cfea622b
     }
     
     // ... <-- More API methods
