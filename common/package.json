{
  "name": "restfuncs-common",
<<<<<<< HEAD
  "version": "3.0.2",
=======
  "version": "3.1.0",
>>>>>>> c8e14fca
  "description": "Common type declarations for restfuncs-client and restfuncs-server. Internal",
  "keywords": ["rpc","rest"],
  "author": "Boris Gingold <bogeee@bogitech.de>",
  "repository": {
    "type": "git",
    "url": "https://github.com/bogeeee/restfuncs.git",
    "directory": "client"
  },
  "license": "MIT",
  "main": "index.js",
  "exports": {
    ".": {
      "browser": "./dist/mjs/index.js",
      "default": "./index.js"
    }
  },
  "scripts": {
    "dev:fastbuild": "tsc --build",
    "clean": "tsc --build --clean && rimraf dist LICENSE readme.md",
    "build": "tsc --build --force && tsc -module ES6 --outDir dist/mjs"
  },
  "dependencies": {
  },
  "devDependencies": {
    "typescript": "5.x",
    "rimraf": "=5.0.5"
  }
}<|MERGE_RESOLUTION|>--- conflicted
+++ resolved
@@ -1,10 +1,6 @@
 {
   "name": "restfuncs-common",
-<<<<<<< HEAD
-  "version": "3.0.2",
-=======
   "version": "3.1.0",
->>>>>>> c8e14fca
   "description": "Common type declarations for restfuncs-client and restfuncs-server. Internal",
   "keywords": ["rpc","rest"],
   "author": "Boris Gingold <bogeee@bogitech.de>",
